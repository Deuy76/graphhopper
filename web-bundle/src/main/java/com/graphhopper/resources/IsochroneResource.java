package com.graphhopper.resources;

import com.fasterxml.jackson.databind.node.JsonNodeFactory;
import com.fasterxml.jackson.databind.node.ObjectNode;
import com.graphhopper.GraphHopper;
import com.graphhopper.isochrone.algorithm.Isochrone;
import com.graphhopper.isochrone.algorithm.RasterHullBuilder;
import com.graphhopper.routing.QueryGraph;
import com.graphhopper.routing.util.*;
import com.graphhopper.routing.weighting.Weighting;
import com.graphhopper.storage.Graph;
import com.graphhopper.storage.index.LocationIndex;
import com.graphhopper.storage.index.QueryResult;
import com.graphhopper.util.StopWatch;
import com.graphhopper.util.shapes.GHPoint;
import com.vividsolutions.jts.geom.*;
import com.wdtinc.mapbox_vector_tile.VectorTile;
import com.wdtinc.mapbox_vector_tile.adapt.jts.IGeometryFilter;
import com.wdtinc.mapbox_vector_tile.adapt.jts.JtsAdapter;
import com.wdtinc.mapbox_vector_tile.adapt.jts.TileGeomResult;
import com.wdtinc.mapbox_vector_tile.adapt.jts.UserDataIgnoreConverter;
import com.wdtinc.mapbox_vector_tile.build.MvtLayerBuild;
import com.wdtinc.mapbox_vector_tile.build.MvtLayerParams;
import com.wdtinc.mapbox_vector_tile.build.MvtLayerProps;
import org.slf4j.Logger;
import org.slf4j.LoggerFactory;

import javax.inject.Inject;
import javax.servlet.http.HttpServletRequest;
import javax.ws.rs.*;
import javax.ws.rs.core.Context;
import javax.ws.rs.core.MediaType;
import javax.ws.rs.core.Response;
import javax.ws.rs.core.UriInfo;
import java.nio.ByteBuffer;
import java.util.ArrayList;
import java.util.Collections;
import java.util.HashMap;
import java.util.List;

@Path("isochrone")
public class IsochroneResource {

    private static final Logger logger = LoggerFactory.getLogger(RouteResource.class);

    private final GraphHopper graphHopper;
    private final EncodingManager encodingManager;
    private final RasterHullBuilder rasterHullBuilder;

    @Inject
    public IsochroneResource(GraphHopper graphHopper, EncodingManager encodingManager, RasterHullBuilder rasterHullBuilder) {
        this.graphHopper = graphHopper;
        this.encodingManager = encodingManager;
        this.rasterHullBuilder = rasterHullBuilder;
    }

    @GET
    @Produces({MediaType.APPLICATION_JSON})
    public Response doGet(
            @Context HttpServletRequest httpReq,
            @Context UriInfo uriInfo,
            @QueryParam("vehicle") @DefaultValue("car") String vehicle,
            @QueryParam("buckets") @DefaultValue("1") int buckets,
            @QueryParam("reverse_flow") @DefaultValue("false") boolean reverseFlow,
            @QueryParam("point") GHPoint point,
            @QueryParam("result") @DefaultValue("edgelist-json") String resultStr,
            @QueryParam("time_limit") @DefaultValue("600") long timeLimitInSeconds,
            @QueryParam("distance_limit") @DefaultValue("-1") double distanceInMeter) {

        if (buckets > 20 || buckets < 1)
            throw new IllegalArgumentException("Number of buckets has to be in the range [1, 20]");

        if (point == null)
            throw new IllegalArgumentException("point parameter cannot be null");

        StopWatch sw = new StopWatch().start();

        if (!encodingManager.supports(vehicle))
            throw new IllegalArgumentException("vehicle not supported:" + vehicle);

        FlagEncoder encoder = encodingManager.getEncoder(vehicle);
        EdgeFilter edgeFilter = DefaultEdgeFilter.allEdges(encoder);
        LocationIndex locationIndex = graphHopper.getLocationIndex();
        QueryResult qr = locationIndex.findClosest(point.lat, point.lon, edgeFilter);
        if (!qr.isValid())
            throw new IllegalArgumentException("Point not found:" + point);

        Graph graph = graphHopper.getGraphHopperStorage();
        QueryGraph queryGraph = new QueryGraph(graph);
        queryGraph.lookup(Collections.singletonList(qr));

        HintsMap hintsMap = new HintsMap();
        RouteResource.initHints(hintsMap, uriInfo.getQueryParameters());

        Weighting weighting = graphHopper.createWeighting(hintsMap, encoder, graph);
        Isochrone isochrone = new Isochrone(queryGraph, weighting, reverseFlow);

        if (distanceInMeter > 0) {
            double maxMeter = 50 * 1000;
            if (distanceInMeter > maxMeter)
                throw new IllegalArgumentException("Specify a limit of less than " + maxMeter / 1000f + "km");
            if (buckets > (distanceInMeter / 500))
                throw new IllegalArgumentException("Specify buckets less than the number of explored kilometers");

            isochrone.setDistanceLimit(distanceInMeter);
        } else {

            long maxSeconds = 80 * 60;
            if (timeLimitInSeconds > maxSeconds)
                throw new IllegalArgumentException("Specify a limit of less than " + maxSeconds + " seconds");
            if (buckets > (timeLimitInSeconds / 60))
                throw new IllegalArgumentException("Specify buckets less than the number of explored minutes");

            isochrone.setTimeLimit(timeLimitInSeconds);
        }

<<<<<<< HEAD
        Object calcRes;

        if ("mvt".equalsIgnoreCase(resultStr)) {

            final GeometryFactory geomFactory = new GeometryFactory();
            // TODO increase to global boundaries - what's the purpose of this?
            final Envelope tileEnvelope = new Envelope(0d, 100, 0d, 100d);
            final MvtLayerParams DEFAULT_MVT_PARAMS = new MvtLayerParams();
            final IGeometryFilter ACCEPT_ALL_FILTER = geometry -> true;

            List<Number[]> edgeList = isochrone.searchEdges(qr.getClosestNode());
            LineString[] lineStrings = new LineString[edgeList.size()];
            for (int i = 0; i < edgeList.size(); i++) {
                final CoordinateSequence coordSeq = geomFactory.getCoordinateSequenceFactory().create(2, 2);
                Number[] edgeProps = edgeList.get(i);
                final Coordinate coord1 = coordSeq.getCoordinate(0);
                coord1.setOrdinate(0, edgeProps[0].doubleValue());
                coord1.setOrdinate(1, edgeProps[1].doubleValue());
                final Coordinate coord2 = coordSeq.getCoordinate(1);
                coord2.setOrdinate(0, edgeProps[2].doubleValue());
                coord2.setOrdinate(1, edgeProps[3].doubleValue());

                lineStrings[i] = new LineString(coordSeq, geomFactory);
=======
        List<List<Double[]>> list = isochrone.searchGPS(qr.getClosestNode(), buckets);
        if (isochrone.getVisitedNodes() > graphHopper.getMaxVisitedNodes() / 5) {
            throw new IllegalArgumentException("Server side reset: too many junction nodes would have to explored (" + isochrone.getVisitedNodes() + "). Let us know if you need this increased.");
        }

        int counter = 0;
        for (List<Double[]> tmp : list) {
            if (tmp.size() < 2) {
                throw new IllegalArgumentException("Too few points found for bucket " + counter + ". "
                        + "Please try a different 'point', a smaller 'buckets' count or a larger 'time_limit'. "
                        + "And let us know if you think this is a bug!");
>>>>>>> 53f42a13
            }
            final TileGeomResult tileGeom = JtsAdapter.createTileGeom(new MultiLineString(lineStrings, geomFactory), tileEnvelope, geomFactory,
                    DEFAULT_MVT_PARAMS, ACCEPT_ALL_FILTER);
            // "source-layer: "isochrone"
            final VectorTile.Tile mvt = encodeMvt("isochrone", DEFAULT_MVT_PARAMS, tileGeom);

            return Response.fromResponse(Response.ok(mvt.toByteArray(), new MediaType("application", "vnd.mapbox-vector-tile")).build())
                    .header("X-GH-Took", "" + sw.stop().getSeconds() * 1000)
                    .build();

        } else if ("edgelist-json".equalsIgnoreCase(resultStr)) {
            calcRes = isochrone.searchEdges(qr.getClosestNode());

        } else if ("edgelist".equalsIgnoreCase(resultStr)) {
            // write binary
            List<Number[]> edgeList = isochrone.searchEdges(qr.getClosestNode());

            // for every edge we store 6 floats
            int entrySizeInBytes = 6;
            // float size is 4
            ByteBuffer bb = ByteBuffer.allocate(2 * 4 + edgeList.size() * entrySizeInBytes * 4);
            bb.putInt(edgeList.size());
            bb.putInt(entrySizeInBytes * 4);
            for (int i = 0; i < edgeList.size(); i++) {
                Number[] entries = edgeList.get(i);
                for (int e = 0; e < entrySizeInBytes; e++) {
                    bb.putFloat(entries[e].floatValue());
                }
            }

            return Response.fromResponse(Response.ok(bb.array(), new MediaType("application", "octet-stream")).build())
                    .header("X-GH-Took", "" + sw.stop().getSeconds() * 1000)
                    .build();

        } else {
<<<<<<< HEAD

            List<List<Double[]>> list = isochrone.searchGPS(qr.getClosestNode(), buckets);
            if (isochrone.getVisitedNodes() > graphHopper.getMaxVisitedNodes() / 5) {
                throwArgExc("Server side reset: too many junction nodes would have to explored (" + isochrone.getVisitedNodes() + "). Let us know if you need this increased.");
            }

            int counter = 0;
            for (List<Double[]> tmp : list) {
                if (tmp.size() < 2) {
                    throwArgExc("Too few points found for bucket " + counter + ". "
                            + "Please try a different 'point', a smaller 'buckets' count or a larger 'time_limit'. "
                            + "And let us know if you think this is a bug!");
                }
                counter++;
            }

            if ("pointlist".equalsIgnoreCase(resultStr)) {
                calcRes = list;

            } else if ("polygon".equalsIgnoreCase(resultStr)) {
                list = rasterHullBuilder.calcList(list, list.size() - 1);

                ArrayList polyList = new ArrayList();
                int index = 0;
                for (List<Double[]> polygon : list) {
                    HashMap<String, Object> geoJsonMap = new HashMap<>();
                    HashMap<String, Object> propMap = new HashMap<>();
                    HashMap<String, Object> geometryMap = new HashMap<>();
                    polyList.add(geoJsonMap);
                    geoJsonMap.put("type", "Feature");
                    geoJsonMap.put("properties", propMap);
                    geoJsonMap.put("geometry", geometryMap);

                    propMap.put("bucket", index);
                    geometryMap.put("type", "Polygon");
                    // we have no holes => embed in yet another list
                    geometryMap.put("coordinates", Collections.singletonList(polygon));
                    index++;
                }
                calcRes = polyList;
            } else {
                throw new WebApplicationException(jsonErrorResponse(Collections.singletonList(new IllegalArgumentException("type not supported:" + resultStr))));
            }
=======
            throw new IllegalArgumentException("type not supported:" + resultStr);
>>>>>>> 53f42a13
        }

        logger.info("took: " + sw.getSeconds() + ", visited nodes:" + isochrone.getVisitedNodes() + ", " + uriInfo.getQueryParameters());
        return Response.fromResponse(jsonSuccessResponse(calcRes, sw.stop().getSeconds()))
                .header("X-GH-Took", "" + sw.stop().getSeconds() * 1000)
                .build();
    }

<<<<<<< HEAD
    private static VectorTile.Tile encodeMvt(String name, MvtLayerParams mvtParams, TileGeomResult tileGeom) {

        // Create MVT layer
        final VectorTile.Tile.Layer.Builder layerBuilder = MvtLayerBuild.newLayerBuilder(name, mvtParams);
        final MvtLayerProps layerProps = new MvtLayerProps();
        final UserDataIgnoreConverter ignoreUserData = new UserDataIgnoreConverter();

        // MVT tile geometry to MVT features
        final List<VectorTile.Tile.Feature> features = JtsAdapter.toFeatures(tileGeom.mvtGeoms, layerProps, ignoreUserData);
        layerBuilder.addAllFeatures(features);
        MvtLayerBuild.writeProps(layerBuilder, layerProps);

        // Build MVT layer
        final VectorTile.Tile.Layer layer = layerBuilder.build();

        final VectorTile.Tile.Builder tileBuilder = VectorTile.Tile.newBuilder();
        tileBuilder.addLayers(layer);
        return tileBuilder.build();
    }

    private void throwArgExc(String msg) {
        throw new WebApplicationException(jsonErrorResponse(Collections.singletonList(new IllegalArgumentException(msg))));
    }


    private Response jsonErrorResponse(List<Throwable> errors) {
        ObjectNode json = JsonNodeFactory.instance.objectNode();
        json.put("message", getMessage(errors.get(0)));
        ArrayNode errorHintList = json.putArray("hints");
        for (Throwable t : errors) {
            ObjectNode error = errorHintList.addObject();
            error.put("message", getMessage(t));
            error.put("details", t.getClass().getName());
            if (t instanceof GHException) {
                ((GHException) t).getDetails().forEach(error::putPOJO);
            }
        }
        return Response.status(SC_BAD_REQUEST).entity(json).build();
    }

    private String getMessage(Throwable t) {
        if (t.getMessage() == null)
            return t.getClass().getSimpleName();
        else
            return t.getMessage();
    }

=======
>>>>>>> 53f42a13
    private Response jsonSuccessResponse(Object result, float took) {
        ObjectNode json = JsonNodeFactory.instance.objectNode();
        json.putPOJO("polygons", result);
        // If you replace GraphHopper with your own brand name, this is fine.
        // Still it would be highly appreciated if you mention us in your about page!
        final ObjectNode info = json.putObject("info");
        info.putArray("copyrights")
                .add("GraphHopper")
                .add("OpenStreetMap contributors");
        info.put("took", Math.round(took * 1000));

        return Response.ok(json).build();
    }
}<|MERGE_RESOLUTION|>--- conflicted
+++ resolved
@@ -13,15 +13,6 @@
 import com.graphhopper.storage.index.QueryResult;
 import com.graphhopper.util.StopWatch;
 import com.graphhopper.util.shapes.GHPoint;
-import com.vividsolutions.jts.geom.*;
-import com.wdtinc.mapbox_vector_tile.VectorTile;
-import com.wdtinc.mapbox_vector_tile.adapt.jts.IGeometryFilter;
-import com.wdtinc.mapbox_vector_tile.adapt.jts.JtsAdapter;
-import com.wdtinc.mapbox_vector_tile.adapt.jts.TileGeomResult;
-import com.wdtinc.mapbox_vector_tile.adapt.jts.UserDataIgnoreConverter;
-import com.wdtinc.mapbox_vector_tile.build.MvtLayerBuild;
-import com.wdtinc.mapbox_vector_tile.build.MvtLayerParams;
-import com.wdtinc.mapbox_vector_tile.build.MvtLayerProps;
 import org.slf4j.Logger;
 import org.slf4j.LoggerFactory;
 
@@ -114,69 +105,22 @@
             isochrone.setTimeLimit(timeLimitInSeconds);
         }
 
-<<<<<<< HEAD
         Object calcRes;
 
-        if ("mvt".equalsIgnoreCase(resultStr)) {
-
-            final GeometryFactory geomFactory = new GeometryFactory();
-            // TODO increase to global boundaries - what's the purpose of this?
-            final Envelope tileEnvelope = new Envelope(0d, 100, 0d, 100d);
-            final MvtLayerParams DEFAULT_MVT_PARAMS = new MvtLayerParams();
-            final IGeometryFilter ACCEPT_ALL_FILTER = geometry -> true;
-
-            List<Number[]> edgeList = isochrone.searchEdges(qr.getClosestNode());
-            LineString[] lineStrings = new LineString[edgeList.size()];
-            for (int i = 0; i < edgeList.size(); i++) {
-                final CoordinateSequence coordSeq = geomFactory.getCoordinateSequenceFactory().create(2, 2);
-                Number[] edgeProps = edgeList.get(i);
-                final Coordinate coord1 = coordSeq.getCoordinate(0);
-                coord1.setOrdinate(0, edgeProps[0].doubleValue());
-                coord1.setOrdinate(1, edgeProps[1].doubleValue());
-                final Coordinate coord2 = coordSeq.getCoordinate(1);
-                coord2.setOrdinate(0, edgeProps[2].doubleValue());
-                coord2.setOrdinate(1, edgeProps[3].doubleValue());
-
-                lineStrings[i] = new LineString(coordSeq, geomFactory);
-=======
-        List<List<Double[]>> list = isochrone.searchGPS(qr.getClosestNode(), buckets);
-        if (isochrone.getVisitedNodes() > graphHopper.getMaxVisitedNodes() / 5) {
-            throw new IllegalArgumentException("Server side reset: too many junction nodes would have to explored (" + isochrone.getVisitedNodes() + "). Let us know if you need this increased.");
-        }
-
-        int counter = 0;
-        for (List<Double[]> tmp : list) {
-            if (tmp.size() < 2) {
-                throw new IllegalArgumentException("Too few points found for bucket " + counter + ". "
-                        + "Please try a different 'point', a smaller 'buckets' count or a larger 'time_limit'. "
-                        + "And let us know if you think this is a bug!");
->>>>>>> 53f42a13
-            }
-            final TileGeomResult tileGeom = JtsAdapter.createTileGeom(new MultiLineString(lineStrings, geomFactory), tileEnvelope, geomFactory,
-                    DEFAULT_MVT_PARAMS, ACCEPT_ALL_FILTER);
-            // "source-layer: "isochrone"
-            final VectorTile.Tile mvt = encodeMvt("isochrone", DEFAULT_MVT_PARAMS, tileGeom);
-
-            return Response.fromResponse(Response.ok(mvt.toByteArray(), new MediaType("application", "vnd.mapbox-vector-tile")).build())
-                    .header("X-GH-Took", "" + sw.stop().getSeconds() * 1000)
-                    .build();
-
-        } else if ("edgelist-json".equalsIgnoreCase(resultStr)) {
-            calcRes = isochrone.searchEdges(qr.getClosestNode());
-
-        } else if ("edgelist".equalsIgnoreCase(resultStr)) {
+        if ("edgelist".equalsIgnoreCase(resultStr)) {
             // write binary
             List<Number[]> edgeList = isochrone.searchEdges(qr.getClosestNode());
 
             // for every edge we store 6 floats
-            int entrySizeInBytes = 6;
+            int entrySize = 6;
             // float size is 4
-            ByteBuffer bb = ByteBuffer.allocate(2 * 4 + edgeList.size() * entrySizeInBytes * 4);
+            ByteBuffer bb = ByteBuffer.allocate(2 * 4 + edgeList.size() * entrySize * 4);
             bb.putInt(edgeList.size());
-            bb.putInt(entrySizeInBytes * 4);
+            bb.putInt(entrySize * 4);
+            logger.info(edgeList.size() + ", " + entrySize);
             for (int i = 0; i < edgeList.size(); i++) {
                 Number[] entries = edgeList.get(i);
-                for (int e = 0; e < entrySizeInBytes; e++) {
+                for (int e = 0; e < entrySize; e++) {
                     bb.putFloat(entries[e].floatValue());
                 }
             }
@@ -186,17 +130,16 @@
                     .build();
 
         } else {
-<<<<<<< HEAD
 
             List<List<Double[]>> list = isochrone.searchGPS(qr.getClosestNode(), buckets);
             if (isochrone.getVisitedNodes() > graphHopper.getMaxVisitedNodes() / 5) {
-                throwArgExc("Server side reset: too many junction nodes would have to explored (" + isochrone.getVisitedNodes() + "). Let us know if you need this increased.");
+                throw new IllegalArgumentException("Server side reset: too many junction nodes would have to explored (" + isochrone.getVisitedNodes() + "). Let us know if you need this increased.");
             }
 
             int counter = 0;
             for (List<Double[]> tmp : list) {
                 if (tmp.size() < 2) {
-                    throwArgExc("Too few points found for bucket " + counter + ". "
+                    throw new IllegalArgumentException("Too few points found for bucket " + counter + ". "
                             + "Please try a different 'point', a smaller 'buckets' count or a larger 'time_limit'. "
                             + "And let us know if you think this is a bug!");
                 }
@@ -228,11 +171,8 @@
                 }
                 calcRes = polyList;
             } else {
-                throw new WebApplicationException(jsonErrorResponse(Collections.singletonList(new IllegalArgumentException("type not supported:" + resultStr))));
+                throw new IllegalArgumentException("type not supported:" + resultStr);
             }
-=======
-            throw new IllegalArgumentException("type not supported:" + resultStr);
->>>>>>> 53f42a13
         }
 
         logger.info("took: " + sw.getSeconds() + ", visited nodes:" + isochrone.getVisitedNodes() + ", " + uriInfo.getQueryParameters());
@@ -241,56 +181,6 @@
                 .build();
     }
 
-<<<<<<< HEAD
-    private static VectorTile.Tile encodeMvt(String name, MvtLayerParams mvtParams, TileGeomResult tileGeom) {
-
-        // Create MVT layer
-        final VectorTile.Tile.Layer.Builder layerBuilder = MvtLayerBuild.newLayerBuilder(name, mvtParams);
-        final MvtLayerProps layerProps = new MvtLayerProps();
-        final UserDataIgnoreConverter ignoreUserData = new UserDataIgnoreConverter();
-
-        // MVT tile geometry to MVT features
-        final List<VectorTile.Tile.Feature> features = JtsAdapter.toFeatures(tileGeom.mvtGeoms, layerProps, ignoreUserData);
-        layerBuilder.addAllFeatures(features);
-        MvtLayerBuild.writeProps(layerBuilder, layerProps);
-
-        // Build MVT layer
-        final VectorTile.Tile.Layer layer = layerBuilder.build();
-
-        final VectorTile.Tile.Builder tileBuilder = VectorTile.Tile.newBuilder();
-        tileBuilder.addLayers(layer);
-        return tileBuilder.build();
-    }
-
-    private void throwArgExc(String msg) {
-        throw new WebApplicationException(jsonErrorResponse(Collections.singletonList(new IllegalArgumentException(msg))));
-    }
-
-
-    private Response jsonErrorResponse(List<Throwable> errors) {
-        ObjectNode json = JsonNodeFactory.instance.objectNode();
-        json.put("message", getMessage(errors.get(0)));
-        ArrayNode errorHintList = json.putArray("hints");
-        for (Throwable t : errors) {
-            ObjectNode error = errorHintList.addObject();
-            error.put("message", getMessage(t));
-            error.put("details", t.getClass().getName());
-            if (t instanceof GHException) {
-                ((GHException) t).getDetails().forEach(error::putPOJO);
-            }
-        }
-        return Response.status(SC_BAD_REQUEST).entity(json).build();
-    }
-
-    private String getMessage(Throwable t) {
-        if (t.getMessage() == null)
-            return t.getClass().getSimpleName();
-        else
-            return t.getMessage();
-    }
-
-=======
->>>>>>> 53f42a13
     private Response jsonSuccessResponse(Object result, float took) {
         ObjectNode json = JsonNodeFactory.instance.objectNode();
         json.putPOJO("polygons", result);
