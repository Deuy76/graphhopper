--- conflicted
+++ resolved
@@ -17,30 +17,18 @@
  */
 package com.graphhopper.resources;
 
-<<<<<<< HEAD
-import com.fasterxml.jackson.databind.node.ArrayNode;
-import com.fasterxml.jackson.databind.node.JsonNodeFactory;
-import com.fasterxml.jackson.databind.node.ObjectNode;
-import com.graphhopper.*;
-=======
 import com.graphhopper.GHRequest;
 import com.graphhopper.GHResponse;
 import com.graphhopper.GraphHopperAPI;
 import com.graphhopper.MultiException;
->>>>>>> 14d2d670
 import com.graphhopper.http.WebHelper;
-import com.graphhopper.http.api.JsonErrorEntity;
 import com.graphhopper.routing.util.EncodingManager;
+import com.graphhopper.routing.util.HintsMap;
 import com.graphhopper.util.Constants;
 import com.graphhopper.util.Helper;
-<<<<<<< HEAD
-import com.graphhopper.util.StopWatch;
-import com.graphhopper.util.exceptions.GHException;
-=======
 import com.graphhopper.util.Parameters;
 import com.graphhopper.util.StopWatch;
 import com.graphhopper.util.shapes.GHPoint;
->>>>>>> 14d2d670
 import org.slf4j.Logger;
 import org.slf4j.LoggerFactory;
 
@@ -48,29 +36,14 @@
 import javax.inject.Named;
 import javax.servlet.http.HttpServletRequest;
 import javax.ws.rs.*;
-<<<<<<< HEAD
-import javax.ws.rs.core.Context;
-import javax.ws.rs.core.MediaType;
-import javax.ws.rs.core.Response;
-import javax.ws.rs.core.UriInfo;
-import javax.xml.parsers.DocumentBuilder;
-import javax.xml.parsers.DocumentBuilderFactory;
-import javax.xml.parsers.ParserConfigurationException;
-import java.util.Collection;
-import java.util.Collections;
-import java.util.List;
-import java.util.Locale;
-=======
 import javax.ws.rs.container.ContainerRequestContext;
 import javax.ws.rs.core.*;
 import java.util.ArrayList;
 import java.util.Collections;
 import java.util.List;
 import java.util.Map;
->>>>>>> 14d2d670
 
 import static com.graphhopper.util.Parameters.Routing.*;
-import static javax.servlet.http.HttpServletResponse.SC_BAD_REQUEST;
 
 /**
  * Resource to use GraphHopper in a remote client application like mobile or browser. Note: If type
@@ -96,38 +69,33 @@
     @GET
     @Produces({MediaType.APPLICATION_JSON, MediaType.APPLICATION_XML, "application/gpx+xml"})
     public Response doGet(
-            @ValidGHRequest @BeanParam GHRequest request,
             @Context HttpServletRequest httpReq,
             @Context UriInfo uriInfo,
-<<<<<<< HEAD
-=======
             @Context ContainerRequestContext rc,
             @QueryParam(WAY_POINT_MAX_DISTANCE) @DefaultValue("1") double minPathPrecision,
             @QueryParam("point") List<GHPoint> requestPoints,
->>>>>>> 14d2d670
             @QueryParam("type") @DefaultValue("json") String type,
+            @QueryParam(INSTRUCTIONS) @DefaultValue("true") boolean instructions,
+            @QueryParam(CALC_POINTS) @DefaultValue("true") boolean calcPoints,
             @QueryParam("elevation") @DefaultValue("false") boolean enableElevation,
             @QueryParam("points_encoded") @DefaultValue("true") boolean pointsEncoded,
+            @QueryParam("vehicle") @DefaultValue("car") String vehicleStr,
+            @QueryParam("weighting") @DefaultValue("fastest") String weighting,
+            @QueryParam("algorithm") @DefaultValue("") String algoStr,
+            @QueryParam("locale") @DefaultValue("en") String localeStr,
+            @QueryParam(Parameters.Routing.POINT_HINT) List<String> pointHints,
+            @QueryParam(Parameters.DETAILS.PATH_DETAILS) List<String> pathDetails,
+            @QueryParam("heading") List<Double> favoredHeadings,
             @QueryParam("gpx.route") @DefaultValue("true") boolean withRoute /* default to false for the route part in next API version, see #437 */,
             @QueryParam("gpx.track") @DefaultValue("true") boolean withTrack,
             @QueryParam("gpx.waypoints") @DefaultValue("false") boolean withWayPoints,
             @QueryParam("gpx.trackname") @DefaultValue("GraphHopper Track") String trackName,
             @QueryParam("gpx.millis") String timeString) {
         boolean writeGPX = "gpx".equalsIgnoreCase(type);
-        if (writeGPX) {
-            request.getHints().put(INSTRUCTIONS, true);
-        }
+        instructions = writeGPX || instructions;
 
         StopWatch sw = new StopWatch().start();
 
-<<<<<<< HEAD
-        if (!encodingManager.supports(request.getVehicle())) {
-            throw new WebApplicationException(errorResponse(new IllegalArgumentException("Vehicle not supported: " + request.getVehicle()), writeGPX));
-        } else if (enableElevation && !hasElevation) {
-            throw new WebApplicationException(errorResponse(new IllegalArgumentException("Elevation not supported!"), writeGPX));
-        }
-
-=======
         if (requestPoints.isEmpty())
             throw new IllegalArgumentException("You have to pass at least one point");
         if (enableElevation && !hasElevation)
@@ -164,14 +132,13 @@
                 put(INSTRUCTIONS, instructions).
                 put(WAY_POINT_MAX_DISTANCE, minPathPrecision);
 
->>>>>>> 14d2d670
         GHResponse ghResponse = graphHopper.route(request);
 
         // TODO: Request logging and timing should perhaps be done somewhere outside
         float took = sw.stop().getSeconds();
         String infoStr = httpReq.getRemoteAddr() + " " + httpReq.getLocale() + " " + httpReq.getHeader("User-Agent");
-        String logStr = httpReq.getQueryString() + " " + infoStr + " " + request.getPoints() + ", took:"
-                + took + ", " + request.getAlgorithm() + ", " + request.getWeighting() + ", " + request.getVehicle();
+        String logStr = httpReq.getQueryString() + " " + infoStr + " " + requestPoints + ", took:"
+                + took + ", " + algoStr + ", " + weighting + ", " + vehicleStr;
 
         if (ghResponse.hasErrors()) {
             logger.error(logStr + ", errors:" + ghResponse.getErrors());
@@ -188,7 +155,7 @@
                             header("X-GH-Took", "" + Math.round(took * 1000)).
                             build()
                     :
-                    Response.ok(WebHelper.jsonObject(ghResponse, request.getHints().getBool(INSTRUCTIONS, true), request.getHints().getBool(CALC_POINTS, true), enableElevation, pointsEncoded, took)).
+                    Response.ok(WebHelper.jsonObject(ghResponse, instructions, calcPoints, enableElevation, pointsEncoded, took)).
                             header("X-GH-Took", "" + Math.round(took * 1000)).
                             build();
         }
@@ -205,97 +172,6 @@
                 header("Content-Disposition", "attachment;filename=" + "GraphHopper.gpx");
     }
 
-<<<<<<< HEAD
-    private static Response xmlErrorResponse(Collection<Throwable> list) {
-        if (list.isEmpty())
-            throw new RuntimeException("errorsToXML should not be called with an empty list");
-
-        try {
-            DocumentBuilderFactory factory = DocumentBuilderFactory.newInstance();
-            DocumentBuilder builder = factory.newDocumentBuilder();
-            Document doc = builder.newDocument();
-            Element gpxElement = doc.createElement("gpx");
-            gpxElement.setAttribute("creator", "GraphHopper");
-            gpxElement.setAttribute("version", "1.1");
-            doc.appendChild(gpxElement);
-
-            Element mdElement = doc.createElement("metadata");
-            gpxElement.appendChild(mdElement);
-
-            Element extensionsElement = doc.createElement("extensions");
-            mdElement.appendChild(extensionsElement);
-
-            Element messageElement = doc.createElement("message");
-            extensionsElement.appendChild(messageElement);
-            messageElement.setTextContent(list.iterator().next().getMessage());
-
-            Element hintsElement = doc.createElement("hints");
-            extensionsElement.appendChild(hintsElement);
-
-            for (Throwable t : list) {
-                Element error = doc.createElement("error");
-                hintsElement.appendChild(error);
-                error.setAttribute("message", t.getMessage());
-                error.setAttribute("details", t.getClass().getName());
-            }
-            return Response.status(400).entity(doc).build();
-        } catch (ParserConfigurationException e) {
-            throw new RuntimeException(e);
-        }
-    }
-
-    // TODO: I think the only thing requiring this manual serialization is the rounding
-    // and the optional point-encoding. Find out how to do that properly with Jackson and then delete this.
-    private Response jsonSuccessResponse(GHResponse ghRsp, boolean enableInstructions, boolean calcPoints, boolean enableElevation, boolean pointsEncoded, float took) {
-        ObjectNode json = JsonNodeFactory.instance.objectNode();
-        json.putPOJO("hints", ghRsp.getHints().toMap());
-        // If you replace GraphHopper with your own brand name, this is fine.
-        // Still it would be highly appreciated if you mention us in your about page!
-        final ObjectNode info = json.putObject("info");
-        info.putArray("copyrights")
-                .add("GraphHopper")
-                .add("OpenStreetMap contributors");
-        info.put("took", Math.round(took * 1000));
-        ArrayNode jsonPathList = json.putArray("paths");
-        for (PathWrapper ar : ghRsp.getAll()) {
-            ObjectNode jsonPath = jsonPathList.addObject();
-            jsonPath.put("distance", Helper.round(ar.getDistance(), 3));
-            jsonPath.put("weight", Helper.round6(ar.getRouteWeight()));
-            jsonPath.put("time", ar.getTime());
-            if (!ar.getDescription().isEmpty()) {
-                jsonPath.putPOJO("description", ar.getDescription());
-            }
-            if (calcPoints) {
-                jsonPath.put("points_encoded", pointsEncoded);
-                if (ar.getPoints().getSize() >= 2) {
-                    jsonPath.putPOJO("bbox", ar.calcBBox2D());
-                }
-                jsonPath.putPOJO("points", pointsEncoded ? WebHelper.encodePolyline(ar.getPoints(), enableElevation) : ar.getPoints().toLineString(enableElevation));
-                if (enableInstructions) {
-                    jsonPath.putPOJO("instructions", ar.getInstructions());
-                }
-                jsonPath.putPOJO("details", ar.getPathDetails());
-                jsonPath.put("ascend", ar.getAscend());
-                jsonPath.put("descend", ar.getDescend());
-            }
-            jsonPath.putPOJO("snapped_waypoints", pointsEncoded ? WebHelper.encodePolyline(ar.getWaypoints(), enableElevation) : ar.getWaypoints().toLineString(enableElevation));
-        }
-        return Response.ok(json).build();
-    }
-
-    private Response errorResponse(List<Throwable> t, boolean writeGPX) {
-        if (writeGPX) {
-            return xmlErrorResponse(t);
-        } else {
-            return Response.status(SC_BAD_REQUEST).entity(new JsonErrorEntity(t)).build();
-        }
-    }
-
-    private Response errorResponse(Throwable t, boolean writeGPX) {
-        return errorResponse(Collections.singletonList(t), writeGPX);
-    }
-
-=======
     static void initHints(HintsMap m, MultivaluedMap<String, String> parameterMap) {
         for (Map.Entry<String, List<String>> e : parameterMap.entrySet()) {
             if (e.getValue().size() == 1) {
@@ -317,5 +193,4 @@
         }
     }
 
->>>>>>> 14d2d670
 }