--- conflicted
+++ resolved
@@ -31,11 +31,7 @@
 {
     Directory createDir( String location, boolean store )
     {
-<<<<<<< HEAD
-        return new RAMDirectory(location, store);        
-=======
         return new RAMDirectory(location, store);
->>>>>>> 9a42711d
     }
 
     @Test
