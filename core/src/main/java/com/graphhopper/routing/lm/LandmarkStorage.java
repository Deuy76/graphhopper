/*
 *  Licensed to GraphHopper GmbH under one or more contributor
 *  license agreements. See the NOTICE file distributed with this work for
 *  additional information regarding copyright ownership.
 *
 *  GraphHopper GmbH licenses this file to you under the Apache License,
 *  Version 2.0 (the "License"); you may not use this file except in
 *  compliance with the License. You may obtain a copy of the License at
 *
 *       http://www.apache.org/licenses/LICENSE-2.0
 *
 *  Unless required by applicable law or agreed to in writing, software
 *  distributed under the License is distributed on an "AS IS" BASIS,
 *  WITHOUT WARRANTIES OR CONDITIONS OF ANY KIND, either express or implied.
 *  See the License for the specific language governing permissions and
 *  limitations under the License.
 */
package com.graphhopper.routing.lm;

import com.carrotsearch.hppc.IntArrayList;
import com.carrotsearch.hppc.IntHashSet;
import com.carrotsearch.hppc.IntObjectMap;
import com.carrotsearch.hppc.predicates.IntObjectPredicate;
import com.carrotsearch.hppc.procedures.IntObjectProcedure;
import com.graphhopper.coll.MapEntry;
import com.graphhopper.routing.DijkstraBidirectionRef;
import com.graphhopper.routing.profiles.BooleanEncodedValue;
import com.graphhopper.routing.subnetwork.SubnetworkStorage;
import com.graphhopper.routing.subnetwork.TarjansSCCAlgorithm;
import com.graphhopper.routing.util.*;
import com.graphhopper.routing.util.spatialrules.SpatialRule;
import com.graphhopper.routing.util.spatialrules.SpatialRuleLookup;
import com.graphhopper.routing.weighting.AbstractWeighting;
import com.graphhopper.routing.weighting.ShortestWeighting;
import com.graphhopper.routing.weighting.Weighting;
import com.graphhopper.storage.*;
import com.graphhopper.util.*;
import com.graphhopper.util.exceptions.ConnectionNotFoundException;
import com.graphhopper.util.shapes.BBox;
import com.graphhopper.util.shapes.GHPoint;
import org.slf4j.Logger;
import org.slf4j.LoggerFactory;

import java.util.*;
import java.util.concurrent.atomic.AtomicBoolean;
import java.util.concurrent.atomic.AtomicInteger;

/**
 * This class stores the landmark nodes and the weights from and to all other nodes in every
 * subnetwork. This data is created to apply a speed-up for path calculation but at the same times
 * stays flexible to per-request changes. The class is safe for usage from multiple reading threads
 * across algorithms.
 *
 * @author Peter Karich
 */
public class LandmarkStorage implements Storable<LandmarkStorage> {
    private static final Logger LOGGER = LoggerFactory.getLogger(LandmarkStorage.class);
    // This value is used to identify nodes where no subnetwork is associated
    private static final int UNSET_SUBNETWORK = -1;
    // This value should only be used if subnetwork is too small to be explicitely stored
    private static final int UNCLEAR_SUBNETWORK = 0;
    // one node has an associated landmark information ('one landmark row'): the forward and backward weight
    private long LM_ROW_LENGTH;
    private int landmarks;
    private final DataAccess landmarkWeightDA;
    /* every subnetwork has its own landmark mapping but the count of landmarks is always the same */
    private final List<int[]> landmarkIDs;
    private double factor = -1;
    private final static double DOUBLE_MLTPL = 1e6;
    private final GraphHopperStorage graph;
    private final FlagEncoder encoder;
    private final Weighting weighting;
    private Weighting lmSelectionWeighting;
    private final TraversalMode traversalMode;
    private boolean initialized;
    private int minimumNodes;
    private final SubnetworkStorage subnetworkStorage;
    private List<LandmarkSuggestion> landmarkSuggestions = Collections.emptyList();
    private SpatialRuleLookup ruleLookup;
    private boolean logDetails = false;

    public LandmarkStorage(GraphHopperStorage graph, Directory dir, final Weighting weighting, int landmarks) {
        this.graph = graph;
        this.minimumNodes = Math.min(graph.getNodes() / 2, 500_000);
        this.encoder = weighting.getFlagEncoder();
        this.weighting = weighting;
        // allowing arbitrary weighting is too dangerous
        this.lmSelectionWeighting = new ShortestWeighting(encoder) {
            @Override
            public double calcWeight(EdgeIteratorState edge, boolean reverse, int prevOrNextEdgeId) {
                // make accessibility of shortest identical to the provided weighting to avoid problems like shown in testWeightingConsistence
                double res = weighting.calcWeight(edge, reverse, prevOrNextEdgeId);
                if (res >= Double.MAX_VALUE)
                    return Double.POSITIVE_INFINITY;

                // returning the time or distance leads to strange landmark positions (ferries -> slow&very long) and BFS is more what we want
                return 1;
            }

            @Override
            public String toString() {
                return "LM_BFS|" + encoder;
            }
        };

        // Edge based is not really necessary because when adding turn costs while routing we can still
        // use the node based traversal as this is a smaller weight approximation and will still produce correct results
        this.traversalMode = TraversalMode.NODE_BASED;
        final String name = AbstractWeighting.weightingToFileName(weighting);
        this.landmarkWeightDA = dir.find("landmarks_" + name);

        this.landmarks = landmarks;
        // one short per landmark and two directions => 2*2 byte
        this.LM_ROW_LENGTH = landmarks * 4;
        this.landmarkIDs = new ArrayList<>();
        this.subnetworkStorage = new SubnetworkStorage(dir, "landmarks_" + name);
    }

    public int getVersion() {
        return 1;
    }

    /**
     * Specify the maximum possible value for your used area. With this maximum weight value you can influence the storage
     * precision for your weights that help A* finding its way to the goal. The same value is used for all subnetworks.
     * Note, if you pick this value too big then too similar weights are stored
     * (some bits of the storage capability will be left unused) which could lead to suboptimal routes.
     * If too low then far away values will have the same maximum value associated ("maxed out") leading to bad performance.
     *
     * @param maxWeight use a negative value to automatically determine this value.
     */
    public LandmarkStorage setMaximumWeight(double maxWeight) {
        if (maxWeight > 0) {
            this.factor = maxWeight / PRECISION;
            if (Double.isInfinite(factor) || Double.isNaN(factor))
                throw new IllegalStateException("Illegal factor " + factor + " calculated from maximum weight " + maxWeight);
        }
        return this;
    }

    /**
     * By default do not log many details.
     */
    public void setLogDetails(boolean logDetails) {
        this.logDetails = logDetails;
    }

    /**
     * This method forces the landmark preparation to skip the landmark search and uses the specified landmark list instead.
     * Useful for manual tuning of larger areas to safe import time or improve quality.
     */
    public LandmarkStorage setLandmarkSuggestions(List<LandmarkSuggestion> landmarkSuggestions) {
        if (landmarkSuggestions == null)
            throw new IllegalArgumentException("landmark suggestions cannot be null");

        this.landmarkSuggestions = landmarkSuggestions;
        return this;
    }

    /**
     * This method sets the required number of nodes of a subnetwork for which landmarks should be calculated. Every
     * subnetwork below this count will be ignored.
     */
    public void setMinimumNodes(int minimumNodes) {
        this.minimumNodes = minimumNodes;
    }

    /**
     * @see #setMinimumNodes(int)
     */
    public int getMinimumNodes() {
        return minimumNodes;
    }

    SubnetworkStorage getSubnetworkStorage() {
        return subnetworkStorage;
    }

    /**
     * This weighting is used for the selection heuristic and is per default not the weighting specified in the contructor.
     * The special weighting leads to a much better distribution of the landmarks and results in better response times.
     */
    public void setLMSelectionWeighting(Weighting lmSelectionWeighting) {
        this.lmSelectionWeighting = lmSelectionWeighting;
    }

    public Weighting getLmSelectionWeighting() {
        return lmSelectionWeighting;
    }

    /**
     * This method returns the weighting for which the landmarks are originally created
     */
    public Weighting getWeighting() {
        return weighting;
    }

    boolean isInitialized() {
        return initialized;
    }

    /**
     * This method calculates the landmarks and initial weightings to & from them.
     */
    public void createLandmarks() {
        if (isInitialized())
            throw new IllegalStateException("Initialize the landmark storage only once!");

        // fill 'from' and 'to' weights with maximum value
        long maxBytes = (long) graph.getNodes() * LM_ROW_LENGTH;
        this.landmarkWeightDA.create(2000);
        this.landmarkWeightDA.ensureCapacity(maxBytes);

        for (long pointer = 0; pointer < maxBytes; pointer += 4) {
            landmarkWeightDA.setInt(pointer, (DELTA_INF << FROM_WEIGHT_BITS) | FROM_WEIGHT_INF);
        }

        String additionalInfo = "";
        // guess the factor
        if (factor <= 0) {
            // A 'factor' is necessary to store the weight in just a short value but without loosing too much precision.
            // This factor is rather delicate to pick, we estimate it through the graph boundaries its maximum distance.
            // For small areas we use max_bounds_dist*X and otherwise we use a big fixed value for this distance.
            // If we would pick the distance too big for small areas this could lead to (slightly) suboptimal routes as there
            // will be too big rounding errors. But picking it too small is dangerous regarding performance
            // e.g. for Germany at least 1500km is very important otherwise speed is at least twice as slow e.g. for just 1000km
            BBox bounds = graph.getBounds();
            double distanceInMeter = Helper.DIST_EARTH.calcDist(bounds.maxLat, bounds.maxLon, bounds.minLat, bounds.minLon) * 7;
            if (distanceInMeter > 50_000 * 7 || /* for tests and convenience we do for now: */ !bounds.isValid())
                distanceInMeter = 30_000_000;

            double maxWeight = weighting.getMinWeight(distanceInMeter);
            setMaximumWeight(maxWeight);
            additionalInfo = ", maxWeight:" + maxWeight + ", from max distance:" + distanceInMeter / 1000f + "km";
        }

        if (logDetails)
            LOGGER.info("init landmarks for subnetworks with node count greater than " + minimumNodes + " with factor:" + factor + additionalInfo);

        int[] empty = new int[landmarks];
        Arrays.fill(empty, UNSET_SUBNETWORK);
        landmarkIDs.add(empty);

        byte[] subnetworks = new byte[graph.getNodes()];
        Arrays.fill(subnetworks, (byte) UNSET_SUBNETWORK);
        EdgeFilter tarjanFilter = DefaultEdgeFilter.outEdges(encoder);
        IntHashSet blockedEdges = new IntHashSet();

        // the ruleLookup splits certain areas from each other but avoids making this a permanent change so that other algorithms still can route through these regions.
        if (ruleLookup != null && ruleLookup.size() > 0) {
            StopWatch sw = new StopWatch().start();
            blockedEdges = findBorderEdgeIds(ruleLookup);
<<<<<<< HEAD
            tarjanFilter = new BlockedEdgesFilter(encoder.getAccessEnc(), false, true, blockedEdges);
=======
            tarjanFilter = new BlockedEdgesFilter(encoder, true, false, blockedEdges);
>>>>>>> 760ac2b3
            if (logDetails)
                LOGGER.info("Made " + blockedEdges.size() + " edges inaccessible. Calculated country cut in " + sw.stop().getSeconds() + "s, " + Helper.getMemInfo());
        }

        StopWatch sw = new StopWatch().start();

        // we cannot reuse the components calculated in PrepareRoutingSubnetworks as the edgeIds changed in between (called graph.optimize)
        // also calculating subnetworks from scratch makes bigger problems when working with many oneways
        TarjansSCCAlgorithm tarjanAlgo = new TarjansSCCAlgorithm(graph, tarjanFilter, true);
        List<IntArrayList> graphComponents = tarjanAlgo.findComponents();
        if (logDetails)
            LOGGER.info("Calculated " + graphComponents.size() + " subnetworks via tarjan in " + sw.stop().getSeconds() + "s, " + Helper.getMemInfo());

        EdgeExplorer tmpExplorer = graph.createEdgeExplorer(new RequireBothDirectionsEdgeFilter(encoder));

        int nodes = 0;
        for (IntArrayList subnetworkIds : graphComponents) {
            nodes += subnetworkIds.size();
            if (subnetworkIds.size() < minimumNodes)
                continue;

            int index = subnetworkIds.size() - 1;
            // ensure start node is reachable from both sides and no subnetwork is associated
            for (; index >= 0; index--) {
                int nextStartNode = subnetworkIds.get(index);
                if (subnetworks[nextStartNode] == UNSET_SUBNETWORK
                        && GHUtility.count(tmpExplorer.setBaseNode(nextStartNode)) > 0) {

                    GHPoint p = createPoint(graph, nextStartNode);
                    if (logDetails)
                        LOGGER.info("start node: " + nextStartNode + " (" + p + ") subnetwork size: " + subnetworkIds.size()
                                + ", " + Helper.getMemInfo() + ((ruleLookup == null) ? "" : " area:" + ruleLookup.lookupRule(p).getId()));

                    if (createLandmarksForSubnetwork(nextStartNode, subnetworks, blockedEdges))
                        break;
                }
            }
            if (index < 0)
                LOGGER.warn("next start node not found in big enough network of size " + subnetworkIds.size() + ", first element is " + subnetworkIds.get(0) + ", " + createPoint(graph, subnetworkIds.get(0)));
        }

        int subnetworkCount = landmarkIDs.size();
        // store all landmark node IDs and one int for the factor itself.
        this.landmarkWeightDA.ensureCapacity(maxBytes /* landmark weights */ + subnetworkCount * landmarks /* landmark mapping per subnetwork */);

        // calculate offset to point into landmark mapping
        long bytePos = maxBytes;
        for (int[] landmarks : landmarkIDs) {
            for (int lmNodeId : landmarks) {
                landmarkWeightDA.setInt(bytePos, lmNodeId);
                bytePos += 4L;
            }
        }

        // make backward incompatible to force rebuilt (pre 0.11 releases had nodes count at 0)
        landmarkWeightDA.setHeader(0 * 4, getVersion());
        landmarkWeightDA.setHeader(1 * 4, landmarks);
        landmarkWeightDA.setHeader(2 * 4, subnetworkCount);
        if (factor * DOUBLE_MLTPL > Integer.MAX_VALUE)
            throw new UnsupportedOperationException("landmark weight factor cannot be bigger than Integer.MAX_VALUE " + factor * DOUBLE_MLTPL);
        landmarkWeightDA.setHeader(3 * 4, (int) Math.round(factor * DOUBLE_MLTPL));
        landmarkWeightDA.setHeader(4 * 4, graph.getNodes());

        // serialize fast byte[] into DataAccess
        subnetworkStorage.create(graph.getNodes());
        for (int nodeId = 0; nodeId < subnetworks.length; nodeId++) {
            subnetworkStorage.setSubnetwork(nodeId, subnetworks[nodeId]);
        }

        if (logDetails)
            LOGGER.info("Finished landmark creation. Subnetwork node count sum " + nodes + " vs. nodes " + graph.getNodes());
        initialized = true;
    }

    /**
     * This method creates landmarks for the specified subnetwork (integer list)
     *
     * @return landmark mapping
     */
    private boolean createLandmarksForSubnetwork(final int startNode, final byte[] subnetworks, IntHashSet blockedEdges) {
        final int subnetworkId = landmarkIDs.size();
        int[] tmpLandmarkNodeIds = new int[landmarks];
        int logOffset = Math.max(1, tmpLandmarkNodeIds.length / 2);
        boolean pickedPrecalculatedLandmarks = false;

        if (!landmarkSuggestions.isEmpty()) {
            NodeAccess na = graph.getNodeAccess();
            double lat = na.getLatitude(startNode), lon = na.getLongitude(startNode);
            LandmarkSuggestion selectedSuggestion = null;
            for (LandmarkSuggestion lmsugg : landmarkSuggestions) {
                if (lmsugg.getBox().contains(lat, lon)) {
                    selectedSuggestion = lmsugg;
                    break;
                }
            }

            if (selectedSuggestion != null) {
                if (selectedSuggestion.getNodeIds().size() < tmpLandmarkNodeIds.length)
                    throw new IllegalArgumentException("landmark suggestions are too few " + selectedSuggestion.getNodeIds().size() + " for requested landmarks " + landmarks);

                pickedPrecalculatedLandmarks = true;
                for (int i = 0; i < tmpLandmarkNodeIds.length; i++) {
                    int lmNodeId = selectedSuggestion.getNodeIds().get(i);
                    tmpLandmarkNodeIds[i] = lmNodeId;
                }
            }
        }

        if (pickedPrecalculatedLandmarks) {
            LOGGER.info("Picked " + tmpLandmarkNodeIds.length + " landmark suggestions, skipped expensive landmark determination");
        } else {
            // 1a) pick landmarks via special weighting for a better geographical spreading
            Weighting initWeighting = lmSelectionWeighting;
            LandmarkExplorer explorer = new LandmarkExplorer(graph, this, initWeighting, traversalMode, true);
            explorer.setStartNode(startNode);
            explorer.setFilter(blockedEdges, true, true);
            explorer.runAlgo();

            if (explorer.getFromCount() < minimumNodes) {
                // too small subnetworks are initialized with special id==0
                explorer.setSubnetworks(subnetworks, UNCLEAR_SUBNETWORK);
                return false;
            }

            // 1b) we have one landmark, now determine the other landmarks
            tmpLandmarkNodeIds[0] = explorer.getLastNode();
            for (int lmIdx = 0; lmIdx < tmpLandmarkNodeIds.length - 1; lmIdx++) {
                if (Thread.currentThread().isInterrupted()) {
                    throw new RuntimeException("Thread was interrupted");
                }
                explorer = new LandmarkExplorer(graph, this, initWeighting, traversalMode, true);
                explorer.setFilter(blockedEdges, true, true);
                // set all current landmarks as start so that the next getLastNode is hopefully a "far away" node
                for (int j = 0; j < lmIdx + 1; j++) {
                    explorer.setStartNode(tmpLandmarkNodeIds[j]);
                }
                explorer.runAlgo();
                tmpLandmarkNodeIds[lmIdx + 1] = explorer.getLastNode();
                if (logDetails && lmIdx % logOffset == 0)
                    LOGGER.info("Finding landmarks [" + weighting + "] in network [" + explorer.getVisitedNodes() + "]. "
                            + "Progress " + (int) (100.0 * lmIdx / tmpLandmarkNodeIds.length) + "%, " + Helper.getMemInfo());
            }

            if (logDetails)
                LOGGER.info("Finished searching landmarks for subnetwork " + subnetworkId + " of size " + explorer.getVisitedNodes());
        }

        // 2) calculate weights for all landmarks -> 'from' and 'to' weight
        for (int lmIdx = 0; lmIdx < tmpLandmarkNodeIds.length; lmIdx++) {
            if (Thread.currentThread().isInterrupted()) {
                throw new RuntimeException("Thread was interrupted");
            }
            int lmNodeId = tmpLandmarkNodeIds[lmIdx];
            LandmarkExplorer explorer = new LandmarkExplorer(graph, this, weighting, traversalMode, true);
            explorer.setStartNode(lmNodeId);
            explorer.setFilter(blockedEdges, true, false);
            explorer.runAlgo();
            explorer.initLandmarkWeights(lmIdx, lmNodeId, LM_ROW_LENGTH);

            // set subnetwork id to all explored nodes, but do this only for the first landmark
            if (lmIdx == 0) {
                if (explorer.setSubnetworks(subnetworks, subnetworkId))
                    return false;
            }

            explorer = new LandmarkExplorer(graph, this, weighting, traversalMode, false);
            explorer.setStartNode(lmNodeId);
            explorer.setFilter(blockedEdges, false, true);
            explorer.runAlgo();
            explorer.initLandmarkWeights(lmIdx, lmNodeId, LM_ROW_LENGTH);

            if (lmIdx == 0) {
                if (explorer.setSubnetworks(subnetworks, subnetworkId))
                    return false;
            }

            if (logDetails && lmIdx % logOffset == 0)
                LOGGER.info("Set landmarks weights [" + weighting + "]. "
                        + "Progress " + (int) (100.0 * lmIdx / tmpLandmarkNodeIds.length) + "%");
        }

        // TODO set weight to SHORT_MAX if entry has either no 'from' or no 'to' entry
        landmarkIDs.add(tmpLandmarkNodeIds);
        return true;
    }

    /**
     * This method specifies the polygons which should be used to split the world wide area to improve performance and
     * quality in this scenario.
     */
    public void setSpatialRuleLookup(SpatialRuleLookup ruleLookup) {
        this.ruleLookup = ruleLookup;
    }

    /**
     * This method makes edges crossing the specified border inaccessible to split a bigger area into smaller subnetworks.
     * This is important for the world wide use case to limit the maximum distance and also to detect unreasonable routes faster.
     */
    protected IntHashSet findBorderEdgeIds(SpatialRuleLookup ruleLookup) {
        AllEdgesIterator allEdgesIterator = graph.getAllEdges();
        NodeAccess nodeAccess = graph.getNodeAccess();
        IntHashSet inaccessible = new IntHashSet();
        while (allEdgesIterator.next()) {
            int adjNode = allEdgesIterator.getAdjNode();
            SpatialRule ruleAdj = ruleLookup.lookupRule(nodeAccess.getLatitude(adjNode), nodeAccess.getLongitude(adjNode));

            int baseNode = allEdgesIterator.getBaseNode();
            SpatialRule ruleBase = ruleLookup.lookupRule(nodeAccess.getLatitude(baseNode), nodeAccess.getLongitude(baseNode));
            if (ruleAdj != ruleBase) {
                inaccessible.add(allEdgesIterator.getEdge());
            }
        }
        return inaccessible;
    }

    /**
     * The factor is used to convert double values into more compact int values.
     */
    double getFactor() {
        return factor;
    }

    /**
     * @return the weight from the landmark to the specified node. Where the landmark integer is not
     * a node ID but the internal index of the landmark array.
     */
    int getFromWeight(int landmarkIndex, int node) {
        //only the right bits of this integer store the backward value
        int res = landmarkWeightDA.getInt((long) node * LM_ROW_LENGTH + landmarkIndex * 4) & FROM_WEIGHT_INF;

        if (res == FROM_WEIGHT_INF)
            return Integer.MAX_VALUE;
        // throw new IllegalStateException("Do not call getFromWeight for wrong landmark[" + landmarkIndex + "]=" + landmarkIDs[landmarkIndex] + " and node " + node);

        assert res >= 0 : "Negative backward weight " + res + ", landmark index:" + landmarkIndex + ", node:" + node;
        return res;
    }

    /**
     * @return the weight from the specified node to the landmark (specified *as index*)
     */
    int getToWeight(int landmarkIndex, int node) {
        int res = landmarkWeightDA.getInt((long) node * LM_ROW_LENGTH + landmarkIndex * 4);

        //the left bits of "res" store the difference between forward and backward value
        int delta = res >> FROM_WEIGHT_BITS;

        if (delta == DELTA_INF)
            return Integer.MAX_VALUE;
        // throw new IllegalStateException("Do not call getToWeight for wrong landmark[" + landmarkIndex + "]=" + landmarkIDs[landmarkIndex] + " and node " + node);

        //the right bits of "res" store the backward value
        int from = res & FROM_WEIGHT_INF;

        if (from == FROM_WEIGHT_INF) {
            from = DELTA_INF + 1;
        }

        //to get the forward value you have to add the backward to the delta value
        res = from + delta;

        assert res >= 0 : "Negative forward weight " + res + ", landmark index:" + landmarkIndex + ", node:" + node;
        return res;
    }

    // 'to' and 'from' fit into 32 bit => 16 bit for each of them => 65536
    static final long PRECISION = 1 << 16;
    /* This value sets the amount of bits used to store the backward weight.
    The rest of overall 32 bits stores the difference between forward and backward weight*/
    private static final int FROM_WEIGHT_BITS = 18;
    // The backward weight is unsigned --> 2^x - 1
    private static final int FROM_WEIGHT_INF = (int) Math.pow(2, FROM_WEIGHT_BITS) - 1;
    // This value will be used if the backward weight is too large
    private static final int FROM_WEIGHT_MAX = FROM_WEIGHT_INF - 1;
    /* The difference between forward and backward weight is signed
    --> 2^(31-x) - 1 instead of 2^(32-x) - 1*/
    private static final int DELTA_INF = (int) Math.pow(2, 31 - FROM_WEIGHT_BITS) - 1;
    // This value will be used if the difference between these weights is too large and forward > backward
    private static final int DELTA_MAX = DELTA_INF - 1;
    // This value will be used if the difference between these weights is too large and forward < backward
    private static final int DELTA_MIN = -DELTA_INF - 1;

    /**
     * @return false if the value capacity was reached and instead of the real value the MAX was stored.
     */
    final boolean setWeight(int lmIdx, int nodeId, long rowSize, double value, boolean from) {
        double tmpVal = value / factor;
        if (tmpVal > Integer.MAX_VALUE)
            throw new UnsupportedOperationException("Cannot store infinity explicitly, landmark: " + lmIdx + ", node: " + nodeId + ", value: " + value);

        if (from) {
            if (tmpVal >= FROM_WEIGHT_MAX) {
                landmarkWeightDA.setInt(nodeId * rowSize + lmIdx * 4, (DELTA_INF << FROM_WEIGHT_BITS) | FROM_WEIGHT_MAX);
                return false;
            } else {
                landmarkWeightDA.setInt(nodeId * rowSize + lmIdx * 4, (DELTA_INF << FROM_WEIGHT_BITS) | (int) tmpVal);
                return true;
            }
        } else {
            int fromWeight = getFromWeight(lmIdx, nodeId);
            int delta;
            if (fromWeight == Integer.MAX_VALUE) {
                fromWeight = FROM_WEIGHT_INF;
                delta = (int) tmpVal - DELTA_INF + 1;
            } else {
                delta = (int) tmpVal - fromWeight;
            }

            if (delta >= DELTA_MAX) {
                landmarkWeightDA.setInt(nodeId * rowSize + lmIdx * 4, (DELTA_MAX << FROM_WEIGHT_BITS) | fromWeight);
                return false;
            } else if (delta <= DELTA_MIN) {
                landmarkWeightDA.setInt(nodeId * rowSize + lmIdx * 4, (DELTA_MIN << FROM_WEIGHT_BITS) | fromWeight);
                return false;
            } else {
                landmarkWeightDA.setInt(nodeId * rowSize + lmIdx * 4, (delta << FROM_WEIGHT_BITS) | fromWeight);
                return true;
            }
        }
    }

    boolean isInfinity(long pointer) {
        return (landmarkWeightDA.getInt(pointer) & FROM_WEIGHT_INF) == FROM_WEIGHT_INF;
    }

    int calcWeight(EdgeIteratorState edge, boolean reverse) {
        return (int) (weighting.calcWeight(edge, reverse, EdgeIterator.NO_EDGE) / factor);
    }

    // From all available landmarks pick just a few active ones
    boolean initActiveLandmarks(int fromNode, int toNode, int[] activeLandmarkIndices,
                                int[] activeFroms, int[] activeTos, boolean reverse) {
        if (fromNode < 0 || toNode < 0)
            throw new IllegalStateException("from " + fromNode + " and to "
                    + toNode + " nodes have to be 0 or positive to init landmarks");

        int subnetworkFrom = subnetworkStorage.getSubnetwork(fromNode);
        int subnetworkTo = subnetworkStorage.getSubnetwork(toNode);
        if (subnetworkFrom <= UNCLEAR_SUBNETWORK || subnetworkTo <= UNCLEAR_SUBNETWORK)
            return false;
        if (subnetworkFrom != subnetworkTo) {
            throw new ConnectionNotFoundException("Connection between locations not found. Different subnetworks " + subnetworkFrom + " vs. " + subnetworkTo, new HashMap<String, Object>());
        }

        int[] tmpIDs = landmarkIDs.get(subnetworkFrom);

        // kind of code duplication to approximate
        List<Map.Entry<Integer, Integer>> list = new ArrayList<>(tmpIDs.length);
        for (int lmIndex = 0; lmIndex < tmpIDs.length; lmIndex++) {
            int fromWeight = getFromWeight(lmIndex, toNode) - getFromWeight(lmIndex, fromNode);
            int toWeight = getToWeight(lmIndex, fromNode) - getToWeight(lmIndex, toNode);

            list.add(new MapEntry<>(reverse
                    ? Math.max(-fromWeight, -toWeight)
                    : Math.max(fromWeight, toWeight), lmIndex));
        }

        Collections.sort(list, SORT_BY_WEIGHT);

        if (activeLandmarkIndices[0] >= 0) {
            IntHashSet set = new IntHashSet(activeLandmarkIndices.length);
            set.addAll(activeLandmarkIndices);
            int existingLandmarkCounter = 0;
            final int COUNT = Math.min(activeLandmarkIndices.length - 2, 2);
            for (int i = 0; i < activeLandmarkIndices.length; i++) {
                if (i >= activeLandmarkIndices.length - COUNT + existingLandmarkCounter) {
                    // keep at least two of the previous landmarks (pick the best)
                    break;
                } else {
                    activeLandmarkIndices[i] = list.get(i).getValue();
                    if (set.contains(activeLandmarkIndices[i]))
                        existingLandmarkCounter++;
                }
            }

        } else {
            for (int i = 0; i < activeLandmarkIndices.length; i++) {
                activeLandmarkIndices[i] = list.get(i).getValue();
            }
        }

        // store weight values of active landmarks in 'cache' arrays
        for (int i = 0; i < activeLandmarkIndices.length; i++) {
            int lmIndex = activeLandmarkIndices[i];
            activeFroms[i] = getFromWeight(lmIndex, toNode);
            activeTos[i] = getToWeight(lmIndex, toNode);
        }
        return true;
    }

    public int getLandmarkCount() {
        return landmarks;
    }

    public int[] getLandmarks(int subnetwork) {
        return landmarkIDs.get(subnetwork);
    }

    /**
     * @return the number of subnetworks that have landmarks
     */
    public int getSubnetworksWithLandmarks() {
        return landmarkIDs.size();
    }

    public boolean isEmpty() {
        return landmarkIDs.size() < 2;
    }

    @Override
    public String toString() {
        String str = "";
        for (int[] ints : landmarkIDs) {
            if (!str.isEmpty())
                str += ", ";
            str += Arrays.toString(ints);
        }
        return str;
    }

    /**
     * @return the calculated landmarks as GeoJSON string.
     */
    String getLandmarksAsGeoJSON() {
        NodeAccess na = graph.getNodeAccess();
        String str = "";
        for (int subnetwork = 1; subnetwork < landmarkIDs.size(); subnetwork++) {
            int[] lmArray = landmarkIDs.get(subnetwork);
            for (int lmIdx = 0; lmIdx < lmArray.length; lmIdx++) {
                int index = lmArray[lmIdx];
                if (!str.isEmpty())
                    str += ",";

                str += "{ \"type\": \"Feature\", \"geometry\": {\"type\": \"Point\", \"coordinates\": ["
                        + na.getLon(index) + ", " + na.getLat(index) + "]},";
                str += "  \"properties\":{\"node_index\":" + index + ","
                        + "\"subnetwork\":" + subnetwork + ","
                        + "\"lm_index\":" + lmIdx + "}"
                        + "}";
            }
        }

        return "{ \"type\": \"FeatureCollection\", \"features\": [" + str + "]}";
    }

    @Override
    public boolean loadExisting() {
        if (isInitialized())
            throw new IllegalStateException("Cannot call PrepareLandmarks.loadExisting if already initialized");
        if (landmarkWeightDA.loadExisting()) {
            if (!subnetworkStorage.loadExisting())
                throw new IllegalStateException("landmark weights loaded but not the subnetworks!?");

            int version = landmarkWeightDA.getHeader(0 * 4);
            if (version != getVersion())
                throw new IllegalArgumentException("Cannot load landmark data due to incompatible version. Storage used version: " + version + ", expected: " + getVersion());
            int nodes = landmarkWeightDA.getHeader(4 * 4);
            if (nodes != graph.getNodes())
                throw new IllegalArgumentException("Cannot load landmark data as written for different graph storage with " + nodes + " nodes, not " + graph.getNodes());

            landmarks = landmarkWeightDA.getHeader(1 * 4);
            int subnetworks = landmarkWeightDA.getHeader(2 * 4);
            factor = landmarkWeightDA.getHeader(3 * 4) / DOUBLE_MLTPL;
            LM_ROW_LENGTH = landmarks * 4;
            long maxBytes = LM_ROW_LENGTH * nodes;
            long bytePos = maxBytes;

            // in the first subnetwork 0 there are no landmark IDs stored
            for (int j = 0; j < subnetworks; j++) {
                int[] tmpLandmarks = new int[landmarks];
                for (int i = 0; i < tmpLandmarks.length; i++) {
                    tmpLandmarks[i] = landmarkWeightDA.getInt(bytePos);
                    bytePos += 4;
                }
                landmarkIDs.add(tmpLandmarks);
            }

            initialized = true;
            return true;
        }
        return false;
    }

    @Override
    public LandmarkStorage create(long byteCount) {
        throw new IllegalStateException("Do not call LandmarkStore.create directly");
    }

    @Override
    public void flush() {
        landmarkWeightDA.flush();
        subnetworkStorage.flush();
    }

    @Override
    public void close() {
        landmarkWeightDA.close();
        subnetworkStorage.close();
    }

    @Override
    public boolean isClosed() {
        return landmarkWeightDA.isClosed();
    }

    @Override
    public long getCapacity() {
        return landmarkWeightDA.getCapacity() + subnetworkStorage.getCapacity();
    }

    /**
     * This class is used to calculate landmark location (equally distributed).
     * It derives from DijkstraBidirectionRef, but is only used as forward or backward search.
     */
    private static class LandmarkExplorer extends DijkstraBidirectionRef {
        private int lastNode;
        // todo: rename 'from' to 'reverse' (and flip it) ? 'from' is used in many places for node ids and 'reverse' is mostly used for the direction
        private boolean from;
        private final LandmarkStorage lms;

        public LandmarkExplorer(Graph g, LandmarkStorage lms, Weighting weighting, TraversalMode tMode, boolean from) {
            super(g, weighting, tMode);
            this.lms = lms;
            this.from = from;
            // set one of the bi directions as already finished
            if (from)
                finishedTo = true;
            else
                finishedFrom = true;
            // no path should be calculated
            setUpdateBestPath(false);
        }

<<<<<<< HEAD
        public void setFilter(IntHashSet set, boolean bwd, boolean fwd) {
            EdgeFilter ef = new BlockedEdgesFilter(flagEncoder.getAccessEnc(), bwd, fwd, set);
=======
        public void setStartNode(int startNode) {
            if (from)
                initFrom(startNode, 0);
            else
                initTo(startNode, 0);
        }

        void setFilter(IntHashSet set, boolean fwd, boolean bwd) {
            EdgeFilter ef = new BlockedEdgesFilter(flagEncoder, fwd, bwd, set);
>>>>>>> 760ac2b3
            outEdgeExplorer = graph.createEdgeExplorer(ef);
            inEdgeExplorer = graph.createEdgeExplorer(ef);
        }

        int getFromCount() {
            return bestWeightMapFrom.size();
        }

        int getToCount() {
            return bestWeightMapTo.size();
        }

        public int getLastNode() {
            return lastNode;
        }

        public void runAlgo() {
            super.runAlgo();
        }

        @Override
        public boolean finished() {
            if (from) {
                lastNode = currFrom.adjNode;
                return finishedFrom;
            } else {
                lastNode = currTo.adjNode;
                return finishedTo;
            }
        }

        boolean setSubnetworks(final byte[] subnetworks, final int subnetworkId) {
            if (subnetworkId > 127)
                throw new IllegalStateException("Too many subnetworks " + subnetworkId);

            final AtomicBoolean failed = new AtomicBoolean(false);
            IntObjectMap<SPTEntry> map = from ? bestWeightMapFrom : bestWeightMapTo;
            map.forEach(new IntObjectPredicate<SPTEntry>() {
                @Override
                public boolean apply(int nodeId, SPTEntry value) {
                    int sn = subnetworks[nodeId];
                    if (sn != subnetworkId) {
                        if (sn != UNSET_SUBNETWORK && sn != UNCLEAR_SUBNETWORK) {
                            // this is ugly but can happen in real world, see testWithOnewaySubnetworks
                            LOGGER.error("subnetworkId for node " + nodeId
                                    + " (" + createPoint(graph, nodeId) + ") already set (" + sn + "). " + "Cannot change to " + subnetworkId);

                            failed.set(true);
                            return false;
                        }

                        subnetworks[nodeId] = (byte) subnetworkId;
                    }
                    return true;
                }
            });
            return failed.get();
        }

        public void initLandmarkWeights(final int lmIdx, int lmNodeId, final long rowSize) {
            IntObjectMap<SPTEntry> map = from ? bestWeightMapFrom : bestWeightMapTo;
            final AtomicInteger maxedout = new AtomicInteger(0);
            final Map.Entry<Double, Double> finalMaxWeight = new MapEntry<>(0d, 0d);

            map.forEach(new IntObjectProcedure<SPTEntry>() {
                @Override
                public void apply(int nodeId, SPTEntry b) {
                    if (!lms.setWeight(lmIdx, nodeId, rowSize, b.weight, from)) {
                        maxedout.incrementAndGet();
                        finalMaxWeight.setValue(Math.max(b.weight, finalMaxWeight.getValue()));
                    }
                }
            });

            if ((double) maxedout.get() / map.size() > 0.1) {
                LOGGER.warn("landmark " + lmIdx + " (" + nodeAccess.getLatitude(lmNodeId) + "," + nodeAccess.getLongitude(lmNodeId) + "): " +
                        "too many " + (from ? "backward" : "delta") + " weights were maxed out (" + maxedout.get() + "/" + map.size() + "). Factor is too small " + lms.factor
                        + ". To fix this increase maximum in config.yml: prepare.lm.weighting: " + weighting.getName() + "|maximum=" + finalMaxWeight.getValue() * 1.2);
            }
        }
    }

    /**
     * Sort landmark by weight and let maximum weight come first, to pick best active landmarks.
     */
    final static Comparator<Map.Entry<Integer, Integer>> SORT_BY_WEIGHT = new Comparator<Map.Entry<Integer, Integer>>() {
        @Override
        public int compare(Map.Entry<Integer, Integer> o1, Map.Entry<Integer, Integer> o2) {
            return Integer.compare(o2.getKey(), o1.getKey());
        }
    };

    private static GHPoint createPoint(Graph graph, int nodeId) {
        return new GHPoint(graph.getNodeAccess().getLatitude(nodeId), graph.getNodeAccess().getLongitude(nodeId));
    }

    final static class RequireBothDirectionsEdgeFilter implements EdgeFilter {

        private BooleanEncodedValue accessEnc;

        public RequireBothDirectionsEdgeFilter(FlagEncoder flagEncoder) {
            this.accessEnc = flagEncoder.getAccessEnc();
        }

        @Override
        public boolean accept(EdgeIteratorState edgeState) {
            return edgeState.get(accessEnc) && edgeState.getReverse(accessEnc);
        }
    }

    private static class BlockedEdgesFilter implements EdgeFilter {
        private final IntHashSet blockedEdges;
        private final BooleanEncodedValue accessEnc;
        private final boolean fwd;
        private final boolean bwd;

<<<<<<< HEAD
        public BlockedEdgesFilter(BooleanEncodedValue accessEnc, boolean bwd, boolean fwd, IntHashSet blockedEdges) {
            this.accessEnc = accessEnc;
=======
        public BlockedEdgesFilter(FlagEncoder encoder, boolean fwd, boolean bwd, IntHashSet blockedEdges) {
            this.encoder = encoder;
>>>>>>> 760ac2b3
            this.bwd = bwd;
            this.fwd = fwd;
            this.blockedEdges = blockedEdges;
        }

        @Override
        public final boolean accept(EdgeIteratorState iter) {
            boolean blocked = blockedEdges.contains(iter.getEdge());
            return fwd && iter.get(accessEnc) && !blocked || bwd && iter.getReverse(accessEnc) && !blocked;
        }

        public boolean acceptsBackward() {
            return bwd;
        }

        public boolean acceptsForward() {
            return fwd;
        }

        @Override
        public String toString() {
            return accessEnc + ", bwd:" + bwd + ", fwd:" + fwd;
        }
    }
}<|MERGE_RESOLUTION|>--- conflicted
+++ resolved
@@ -250,11 +250,8 @@
         if (ruleLookup != null && ruleLookup.size() > 0) {
             StopWatch sw = new StopWatch().start();
             blockedEdges = findBorderEdgeIds(ruleLookup);
-<<<<<<< HEAD
             tarjanFilter = new BlockedEdgesFilter(encoder.getAccessEnc(), false, true, blockedEdges);
-=======
-            tarjanFilter = new BlockedEdgesFilter(encoder, true, false, blockedEdges);
->>>>>>> 760ac2b3
+
             if (logDetails)
                 LOGGER.info("Made " + blockedEdges.size() + " edges inaccessible. Calculated country cut in " + sw.stop().getSeconds() + "s, " + Helper.getMemInfo());
         }
@@ -788,22 +785,17 @@
             setUpdateBestPath(false);
         }
 
-<<<<<<< HEAD
-        public void setFilter(IntHashSet set, boolean bwd, boolean fwd) {
-            EdgeFilter ef = new BlockedEdgesFilter(flagEncoder.getAccessEnc(), bwd, fwd, set);
-=======
+        public void setFilter(IntHashSet set, boolean fwd, boolean bwd) {
+            EdgeFilter ef = new BlockedEdgesFilter(flagEncoder.getAccessEnc(), fwd, bwd, set);
+            outEdgeExplorer = graph.createEdgeExplorer(ef);
+            inEdgeExplorer = graph.createEdgeExplorer(ef);
+        }
+
         public void setStartNode(int startNode) {
             if (from)
                 initFrom(startNode, 0);
             else
                 initTo(startNode, 0);
-        }
-
-        void setFilter(IntHashSet set, boolean fwd, boolean bwd) {
-            EdgeFilter ef = new BlockedEdgesFilter(flagEncoder, fwd, bwd, set);
->>>>>>> 760ac2b3
-            outEdgeExplorer = graph.createEdgeExplorer(ef);
-            inEdgeExplorer = graph.createEdgeExplorer(ef);
         }
 
         int getFromCount() {
@@ -918,13 +910,8 @@
         private final boolean fwd;
         private final boolean bwd;
 
-<<<<<<< HEAD
-        public BlockedEdgesFilter(BooleanEncodedValue accessEnc, boolean bwd, boolean fwd, IntHashSet blockedEdges) {
+        public BlockedEdgesFilter(BooleanEncodedValue accessEnc, boolean fwd, boolean bwd, IntHashSet blockedEdges) {
             this.accessEnc = accessEnc;
-=======
-        public BlockedEdgesFilter(FlagEncoder encoder, boolean fwd, boolean bwd, IntHashSet blockedEdges) {
-            this.encoder = encoder;
->>>>>>> 760ac2b3
             this.bwd = bwd;
             this.fwd = fwd;
             this.blockedEdges = blockedEdges;
