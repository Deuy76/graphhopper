/*
 *  Licensed to GraphHopper and Peter Karich under one or more contributor license
 *  agreements. See the NOTICE file distributed with this work for
 *  additional information regarding copyright ownership.
 *
 *  GraphHopper licenses this file to you under the Apache License,
 *  Version 2.0 (the "License"); you may not use this file except
 *  in compliance with the License. You may obtain a copy of the
 *  License at
 *
 *       http://www.apache.org/licenses/LICENSE-2.0
 *
 *  Unless required by applicable law or agreed to in writing, software
 *  distributed under the License is distributed on an "AS IS" BASIS,
 *  WITHOUT WARRANTIES OR CONDITIONS OF ANY KIND, either express or implied.
 *  See the License for the specific language governing permissions and
 *  limitations under the License.
 */
package com.graphhopper.routing.util;

import com.graphhopper.reader.GeometryAccess;
import com.graphhopper.reader.OSMNode;
import com.graphhopper.reader.OSMWay;

import java.util.HashMap;
import java.util.HashSet;
import java.util.Map;
import java.util.Set;

/**
 * @author Peter Karich
 * @author Nop
 */
public class FootFlagEncoder extends AbstractFlagEncoder
{
    private int safeWayBit = 0;
    protected HashSet<String> intended = new HashSet<String>();
    protected HashSet<String> sidewalks = new HashSet<String>();

    /**
     * Should be only instantied via EncodingManager
     */
    protected FootFlagEncoder()
    {
        restrictions = new String[]
        {
            "foot", "access"
        };
        restrictedValues.add("private");
        restrictedValues.add("no");
        restrictedValues.add("restricted");

        intended.add("yes");
        intended.add("designated");
        intended.add("official");
        intended.add("permissive");

        sidewalks.add("yes");
        sidewalks.add("both");
        sidewalks.add("left");
        sidewalks.add("right");

        ferries.add("shuttle_train");
        ferries.add("ferry");

        potentialBarriers.add("gate");
        //potentialBarriers.add( "lift_gate" );   you can always pass them on foot
        potentialBarriers.add("swing_gate");
    }

    @Override
    public int defineBits( int index, int shift )
    {
        // first two bits are reserved for route handling in superclass
        shift = super.defineBits(index, shift);

        // larger value required - ferries are faster than pedestrians
        speedEncoder = new EncodedValue("Speed", shift, 4, 1, SPEED.get("mean"), SPEED.get("max"));
        shift += 4;

        safeWayBit = 1 << shift++;

        return shift;
    }

    public Integer getSpeed( String string )
    {
        Integer speed = SPEED.get(string);
        if (speed == null)
        {
            throw new IllegalStateException("foot, no speed found for:" + string);
        }
        return speed;
    }

    @Override
    public String toString()
    {
        return "FOOT";
    }

    /**
     * Some ways are okay but not separate for pedestrians.
     * <p/>
     * @param way
     */
    @Override
    public int isAllowed( OSMWay way )
    {
        String highwayValue = way.getTag("highway");
        if (highwayValue == null)
        {
            if (way.hasTag("route", ferries))
            {
                if (!way.hasTag("foot", "no"))
                {
                    return acceptBit | ferryBit;
                }
            }
            return 0;
        } else
        {
            if (way.hasTag("sidewalk", sidewalks))
            {
                return acceptBit;
            }

            // no need to evaluate ferries or fords - already included here
            if (way.hasTag("foot", intended))
            {
                return acceptBit;
            }

            if (!allowedHighwayTags.contains(highwayValue))
            {
                return 0;
            }

            if (way.hasTag("motorroad", "yes"))
            {
                return 0;
            }

            // do not get our feet wet, "yes" is already included above
            if (way.hasTag("highway", "ford") || way.hasTag("ford"))
            {
                return 0;
            }

            if (way.hasTag("bicycle", "official"))
            {
                return 0;
            }

            // check access restrictions
            if (way.hasTag(restrictions, restrictedValues))
            {
                return 0;
            }

            return acceptBit;
        }
    }

    @Override
<<<<<<< HEAD
    public int handleWayTags( int allowed, OSMWay way )
    {
=======
    public int handleWayTags( int allowed, OSMWay way, GeometryAccess geometryAccess ) {
>>>>>>> cc4224ec
        if ((allowed & acceptBit) == 0)
        {
            return 0;
        }

        int encoded;
        if ((allowed & ferryBit) == 0)
        {
            encoded = speedEncoder.setDefaultValue(0);
            encoded |= directionBitMask;

            // mark safe ways or ways with cycle lanes
            if (safeHighwayTags.contains(way.getTag("highway"))
                    || way.hasTag("sidewalk", sidewalks))
            {
                encoded |= safeWayBit;
            }

        } else
        {
            // TODO read duration and calculate speed 00:30 for ferry            
            encoded = speedEncoder.setValue(0, 10);
            encoded |= directionBitMask;
        }

        return encoded;
    }

    @Override
    public int analyzeNodeTags( OSMNode node )
    {

        // movable barriers block if they are not marked as passable
        if (node.hasTag("barrier", potentialBarriers)
                && !node.hasTag(restrictions, intended)
                && !node.hasTag("locked", "no"))
        {
            return directionBitMask;
        }

        if ((node.hasTag("highway", "ford") || node.hasTag("ford"))
                && !node.hasTag(restrictions, intended))
        {
            return directionBitMask;
        }

        return 0;
    }
    private final Set<String> safeHighwayTags = new HashSet<String>()
    {
        
        {
            add("footway");
            add("path");
            add("steps");
            add("pedestrian");
            add("living_street");
            add("track");
            add("residential");
            add("service");
        }
    };
    private final Set<String> allowedHighwayTags = new HashSet<String>()
    {
        
        {
            addAll(safeHighwayTags);
            add("trunk");
            add("trunk_link");
            add("primary");
            add("primary_link");
            add("secondary");
            add("secondary_link");
            add("tertiary");
            add("tertiary_link");
            add("unclassified");
            add("road");
            // disallowed in some countries
            //add("bridleway");
        }
    };
    private static final Map<String, Integer> SPEED = new HashMap<String, Integer>()
    {
        
        {
            put("min", 2);
            put("slow", 4);
            put("mean", 5);
            put("fast", 6);
            put("max", 7);
        }
    };
}<|MERGE_RESOLUTION|>--- conflicted
+++ resolved
@@ -163,12 +163,7 @@
     }
 
     @Override
-<<<<<<< HEAD
-    public int handleWayTags( int allowed, OSMWay way )
-    {
-=======
     public int handleWayTags( int allowed, OSMWay way, GeometryAccess geometryAccess ) {
->>>>>>> cc4224ec
         if ((allowed & acceptBit) == 0)
         {
             return 0;
