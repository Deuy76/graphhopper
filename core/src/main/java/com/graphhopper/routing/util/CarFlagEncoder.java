--- conflicted
+++ resolved
@@ -19,7 +19,6 @@
 package com.graphhopper.routing.util;
 
 import com.graphhopper.reader.OSMWay;
-
 import java.util.HashMap;
 import java.util.Map;
 
@@ -56,10 +55,10 @@
     }
 
     @Override
-    public int isAllowed(OSMWay way ) {
+    public int isAllowed(OSMWay way) {
         String highwayValue = way.getTag("highway");
         if (highwayValue == null) {
-            if (way.hasTag("route", ferries )) {
+            if (way.hasTag("route", ferries)) {
                 String markedFor = way.getTag("motorcar");
                 if (markedFor == null)
                     markedFor = way.getTag("motor_vehicle");
@@ -72,7 +71,7 @@
                 return 0;
 
             // check access restrictions
-            if (way.hasTag(restrictions, restrictedValues ))
+            if (way.hasTag(restrictions, restrictedValues))
                 return 0;
 
             return acceptBit;
@@ -94,32 +93,12 @@
             if (maxspeed > 0 && speed > maxspeed)
                 //outProperties.put( "car", maxspeed );
                 speed = maxspeed;
-<<<<<<< HEAD
 
             // usually used with a node, this does not work as intended
             // if( "toll_booth".equals( osmProperties.get( "barrier" ) ) )
-
-            if (hasTag("oneway", oneways, osmProperties)) {
-                encoded = flags(speed, false);
-                if (hasTag("oneway", "-1", osmProperties)) {
-=======
-            /*            else {
-             // not used on ways according to taginfo
-             if( "city_limit".equals( osmProperties.get( "traffic_sign" ) ) )
-             speed = 50;
-             //outProperties.put( "car", speed );
-             }
-
-             // usually used with a node, this does not work as intended
-             if( "toll_booth".equals( osmProperties.get( "barrier" ) ) )
-             outProperties.put( "carpaid", true );
-             */
             if (way.hasTag("oneway", oneways)) {
-                //outProperties.put("caroneway", true);
                 encoded = flags(speed, false);
                 if (way.hasTag("oneway", "-1")) {
-                    //outProperties.put("caronewayreverse", true);
->>>>>>> 1e2fd31a
                     encoded = swapDirection(encoded);
                 }
             } else
