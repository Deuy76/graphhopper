--- conflicted
+++ resolved
@@ -164,7 +164,6 @@
                 configuration.graphhopper().has("datareader.file") ? Arrays.asList(configuration.graphhopper().get("datareader.file", "").split(",")) : Collections.emptyList());
         final TranslationMap translationMap = GraphHopperGtfs.createTranslationMap();
         final LocationIndex locationIndex = GraphHopperGtfs.createOrLoadIndex(ghDirectory, graphHopperStorage, ptFlagEncoder);
-<<<<<<< HEAD
 
         environment.jersey().register(new AbstractBinder() {
             @Override
@@ -196,13 +195,6 @@
                         }
                     }).to(RealtimeFeed.class);
                 }
-=======
-        final GraphHopperGtfs graphHopper = new GraphHopperGtfs(ptFlagEncoder, translationMap, graphHopperStorage, locationIndex, gtfsStorage, RealtimeFeed.empty(gtfsStorage));
-        environment.jersey().register(new AbstractBinder() {
-            @Override
-            protected void configure() {
-                bind(configuration).to(CmdArgs.class);
->>>>>>> cb0fad68
                 bind(false).to(Boolean.class).named("hasElevation");
                 bind(locationIndex).to(LocationIndex.class);
                 bind(translationMap).to(TranslationMap.class);
