--- conflicted
+++ resolved
@@ -31,16 +31,11 @@
 import java.time.Instant;
 import java.time.ZoneId;
 import java.time.temporal.ChronoUnit;
-<<<<<<< HEAD
-import java.util.HashMap;
 import java.util.Iterator;
 import java.util.List;
-import java.util.Map;
-=======
 import java.util.Spliterators;
 import java.util.function.Consumer;
 import java.util.stream.StreamSupport;
->>>>>>> 4c8c462f
 
 final class GraphExplorer {
 
@@ -54,6 +49,7 @@
     private final List<VirtualEdgeIteratorState> extraEdges;
     private final ArrayListMultimap<Integer, VirtualEdgeIteratorState> extraEdgesBySource = ArrayListMultimap.create();
     private final Graph graph;
+
 
     GraphExplorer(Graph graph, PtTravelTimeWeighting weighting, PtFlagEncoder flagEncoder, GtfsStorage gtfsStorage, RealtimeFeed realtimeFeed, boolean reverse, PointList extraNodes, List<VirtualEdgeIteratorState> extraEdges) {
         this.graph = graph;
@@ -71,7 +67,6 @@
     }
 
     Iterable<EdgeIteratorState> exploreEdgesAround(Label label) {
-<<<<<<< HEAD
         final List<VirtualEdgeIteratorState> other = extraEdgesBySource.get(label.adjNode);
         final FluentIterable<EdgeIteratorState> append = FluentIterable
                 .from(label.adjNode <= graph.getNodes() ? mainEdgesAround(label) : FluentIterable.of(new EdgeIteratorState[]{}))
@@ -83,34 +78,7 @@
         return append;
     }
 
-    private Iterable<EdgeIteratorState> mainEdgesAround(Label label) {
-        return new Iterable<EdgeIteratorState>() {
-            EdgeIterator edgeIterator = edgeExplorer.setBaseNode(label.adjNode);
-
-            @Override
-            public Iterator<EdgeIteratorState> iterator() {
-                return new Iterator<EdgeIteratorState>() {
-                    boolean ask = true;
-                    boolean hasNext = false;
-                    boolean foundEnteredTimeExpandedNetworkEdge = false;
-
-                    @Override
-                    public boolean hasNext() {
-                        if (!ask) return hasNext;
-                        ask = false;
-                        while(edgeIterator.next()) {
-                            final GtfsStorage.EdgeType edgeType = flagEncoder.getEdgeType(edgeIterator.getFlags());
-                            if (!isValidOn(edgeIterator, label.currentTime)) {
-                                continue;
-                            }
-                            if (realtimeFeed.isBlocked(edgeIterator.getEdge())) {
-                                continue;
-                            }
-                            if (edgeType == GtfsStorage.EdgeType.WAIT_ARRIVAL && !reverse) {
-                                continue;
-                            }
-                            if (edgeType == GtfsStorage.EdgeType.WAIT && reverse) {
-=======
+    Iterable<EdgeIteratorState> mainEdgesAround(Label label) {
         return StreamSupport.stream(new Spliterators.AbstractSpliterator<EdgeIteratorState>(0, 0) {
             boolean foundEnteredTimeExpandedNetworkEdge = false;
             EdgeIterator edgeIterator = edgeExplorer.setBaseNode(label.adjNode);
@@ -136,42 +104,15 @@
                             continue;
                         } else {
                             if (foundEnteredTimeExpandedNetworkEdge) {
->>>>>>> 4c8c462f
                                 continue;
                             } else {
                                 foundEnteredTimeExpandedNetworkEdge = true;
                             }
-<<<<<<< HEAD
-                            if (edgeType == GtfsStorage.EdgeType.ENTER_TIME_EXPANDED_NETWORK && !reverse) {
-                                if (foundEnteredTimeExpandedNetworkEdge) {
-                                    return false;
-                                }
-                                if (secondsOnTrafficDay(edgeIterator, label.currentTime) > flagEncoder.getTime(edgeIterator.getFlags())) {
-                                    continue;
-                                } else {
-                                    foundEnteredTimeExpandedNetworkEdge = true;
-                                }
-                            } else if (edgeType == GtfsStorage.EdgeType.LEAVE_TIME_EXPANDED_NETWORK && reverse) {
-                                if (secondsOnTrafficDay(edgeIterator, label.currentTime) < flagEncoder.getTime(edgeIterator.getFlags())) {
-                                    return false;
-                                }
-                            }
-                            return true;
-                        }
-                        return false;
-                    }
-
-                    @Override
-                    public EdgeIteratorState next() {
-                        ask = true;
-                        return edgeIterator;
-=======
                         }
                     } else if (edgeType == GtfsStorage.EdgeType.LEAVE_TIME_EXPANDED_NETWORK && reverse) {
                         if (secondsOnTrafficDay(edgeIterator, label.currentTime) < flagEncoder.getTime(edgeIterator.getFlags())) {
                             continue;
                         }
->>>>>>> 4c8c462f
                     }
                     action.accept(edgeIterator);
                     return true;
