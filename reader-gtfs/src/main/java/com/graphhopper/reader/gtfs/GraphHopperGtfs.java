--- conflicted
+++ resolved
@@ -261,11 +261,7 @@
 
         private List<Label> findPaths(int startNode, int destNode) {
             StopWatch stopWatch = new StopWatch().start();
-<<<<<<< HEAD
-            graphExplorer = new GraphExplorer(queryGraph, weighting, flagEncoder, gtfsStorage, realtimeFeed, arriveBy, extraNodes, extraEdges, false);
-=======
             graphExplorer = new GraphExplorer(queryGraph, weighting, flagEncoder, gtfsStorage, realtimeFeed, arriveBy, extraEdges, false);
->>>>>>> f6403243
             MultiCriteriaLabelSetting router = new MultiCriteriaLabelSetting(graphExplorer, weighting, arriveBy, maxWalkDistancePerLeg, -1, !ignoreTransfers, profileQuery, maxVisitedNodesForRequest);
             final Stream<Label> labels = router.calcLabels(startNode, destNode, initialTime);
             List<Label> solutions = labels
